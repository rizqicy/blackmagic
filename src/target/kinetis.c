/*
 * This file is part of the Black Magic Debug project.
 *
 * Copyright (C) 2015  Black Sphere Technologies Ltd.
 * Written by Gareth McMullin <gareth@blacksphere.co.nz>
 *
 * This program is free software: you can redistribute it and/or modify
 * it under the terms of the GNU General Public License as published by
 * the Free Software Foundation, either version 3 of the License, or
 * (at your option) any later version.
 *
 * This program is distributed in the hope that it will be useful,
 * but WITHOUT ANY WARRANTY; without even the implied warranty of
 * MERCHANTABILITY or FITNESS FOR A PARTICULAR PURPOSE.  See the
 * GNU General Public License for more details.
 *
 * You should have received a copy of the GNU General Public License
 * along with this program.  If not, see <http://www.gnu.org/licenses/>.
 */

/* This file implements KL25 target specific functions providing
 * the XML memory map and Flash memory programming.
 *
 * According to Freescale doc KL25P80M48SF0RM:
 *    KL25 Sub-family Reference Manual
 *
 * Extended with support for KL02 family
 * 
<<<<<<< HEAD
 * Extended with support for K64 family with info from K22P64M50SF4RM:
 * 		K22 Sub-Family Reference Manual
 * 
 * Extended with support for K64 family with info from K64P144M120SF5RM:
 * 		K64 Sub-Family Reference Manual, Rev. 2,
=======
 * And KL27
>>>>>>> 04fbabb2
 */

#include "general.h"
#include "target.h"
#include "target_internal.h"

#define SIM_SDID   0x40048024

#define FTFA_BASE  0x40020000
#define FTFA_FSTAT (FTFA_BASE + 0x00)
#define FTFA_FCNFG (FTFA_BASE + 0x01)
#define FTFA_FSEC  (FTFA_BASE + 0x02)
#define FTFA_FOPT  (FTFA_BASE + 0x03)
#define FTFA_FCCOB_0 (FTFA_BASE + 0x04)
#define FTFA_FCCOB_1 (FTFA_BASE + 0x08)
#define FTFA_FCCOB_2 (FTFA_BASE + 0x0C)

#define FTFA_FSTAT_CCIF     (1 << 7)
#define FTFA_FSTAT_RDCOLERR (1 << 6)
#define FTFA_FSTAT_ACCERR   (1 << 5)
#define FTFA_FSTAT_FPVIOL   (1 << 4)
#define FTFA_FSTAT_MGSTAT0  (1 << 0)

#define FTFA_CMD_CHECK_ERASE       0x01
#define FTFA_CMD_PROGRAM_CHECK     0x02
#define FTFA_CMD_READ_RESOURCE     0x03
#define FTFA_CMD_PROGRAM_LONGWORD  0x06 
/* Part of the FTFE module for K64 */
#define FTFE_CMD_PROGRAM_PHRASE    0x07 
#define FTFA_CMD_ERASE_SECTOR      0x09
#define FTFA_CMD_CHECK_ERASE_ALL   0x40
#define FTFA_CMD_READ_ONCE         0x41
#define FTFA_CMD_PROGRAM_ONCE      0x43
#define FTFA_CMD_ERASE_ALL         0x44
#define FTFA_CMD_BACKDOOR_ACCESS   0x45

#define KL_WRITE_LEN 4
/* 8 byte phrases need to be written to the k64 flash */
#define K64_WRITE_LEN 8

static bool kinetis_cmd_unsafe(target *t, int argc, char *argv[]);
static bool unsafe_enabled;

const struct command_s kinetis_cmd_list[] = {
	{"unsafe", (cmd_handler)kinetis_cmd_unsafe, "Allow programming security byte (enable|disable)"},
	{NULL, NULL, NULL}
};

static bool kinetis_cmd_unsafe(target *t, int argc, char *argv[])
{
	if (argc == 1)
		tc_printf(t, "Allow programming security byte: %s\n",
			  unsafe_enabled ? "enabled" : "disabled");
	else
		unsafe_enabled = argv[1][0] == 'e';
	return true;
}

static int kl_gen_flash_erase(struct target_flash *f, target_addr addr, size_t len);
static int kl_gen_flash_write(struct target_flash *f,
                              target_addr dest, const void *src, size_t len);
static int kl_gen_flash_done(struct target_flash *f);

static void kl_gen_add_flash(target *t,
						   uint32_t addr, size_t length, size_t erasesize, 
						   size_t write_len)
{
	struct target_flash *f = calloc(1, sizeof(*f));
	f->start = addr;
	f->length = length;
	f->blocksize = erasesize;
	f->erase = kl_gen_flash_erase;
	f->write = kl_gen_flash_write;
	f->done = kl_gen_flash_done;
	f->align = write_len;
	f->erased = 0xff;
	target_add_flash(t, f);
}

bool kinetis_probe(target *t)
{
	uint32_t sdid = target_mem_read32(t, SIM_SDID);
	switch (sdid >> 20) {
	case 0x251:
		t->driver = "KL25";
		target_add_ram(t, 0x1ffff000, 0x1000);
		target_add_ram(t, 0x20000000, 0x3000);
		kl_gen_add_flash(t, 0x00000000, 0x20000, 0x400, KL_WRITE_LEN);
		break;
	case 0x231:
		t->driver = "KL27x128"; // MKL27 >=128kb
		target_add_ram(t, 0x1fffe000, 0x2000);
		target_add_ram(t, 0x20000000, 0x6000);
		kl_gen_add_flash(t, 0x00000000, 0x40000, 0x400, KL_WRITE_LEN);
		break;
	case 0x271:
		switch((sdid>>16)&0x0f){
			case 4:
				t->driver = "KL27x32"; 
				target_add_ram(t, 0x1ffff800, 0x0800);
				target_add_ram(t, 0x20000000, 0x1800);
				kl_gen_add_flash(t, 0x00000000, 0x8000, 0x400);
				break;
			case 5:
				t->driver = "KL27x64"; 
				target_add_ram(t, 0x1ffff000, 0x1000);
				target_add_ram(t, 0x20000000, 0x3000);
				kl_gen_add_flash(t, 0x00000000, 0x10000, 0x400);
				break;
			default:
				return false;
		}
		break;
	case 0x021: /* KL02 family */
		switch((sdid>>16) & 0x0f){
			case 3:
				t->driver = "KL02x32";
				target_add_ram(t, 0x1FFFFC00, 0x400);
				target_add_ram(t, 0x20000000, 0xc00);
				kl_gen_add_flash(t, 0x00000000, 0x7FFF, 0x400, KL_WRITE_LEN);
				break;
			case 2:
				t->driver = "KL02x16";
				target_add_ram(t, 0x1FFFFE00, 0x200);
				target_add_ram(t, 0x20000000, 0x600);
				kl_gen_add_flash(t, 0x00000000, 0x3FFF, 0x400, KL_WRITE_LEN);
				break;
			case 1:
				t->driver = "KL02x8";
				target_add_ram(t, 0x1FFFFF00, 0x100);
				target_add_ram(t, 0x20000000, 0x300);
				kl_gen_add_flash(t, 0x00000000, 0x1FFF, 0x400, KL_WRITE_LEN);
				break;
			default:
				return false;
			}
		break;
	case 0x031: /* KL03 family */
		t->driver = "KL03";
		target_add_ram(t, 0x1ffffe00, 0x200);
		target_add_ram(t, 0x20000000, 0x600);
		kl_gen_add_flash(t, 0, 0x8000, 0x400, KL_WRITE_LEN);
		break;
	case 0x220: /* K22F family */
		t->driver = "K22F";
		target_add_ram(t, 0x1c000000, 0x4000000);
		target_add_ram(t, 0x20000000, 0x100000);
		kl_gen_add_flash(t, 0, 0x40000, 0x800, KL_WRITE_LEN);
		kl_gen_add_flash(t, 0x40000, 0x40000, 0x800, KL_WRITE_LEN);
		break;
	case 0x620: /* K64F family. */
		/* This should be 0x640, but according to the  errata sheet 
		 * (KINETIS_1N83J) K64 and K24's will show up with the 
		 * subfamily nibble as 2 
		 */
		t->driver = "K64";
		target_add_ram(t, 0x1FFF0000,  0x10000);
		target_add_ram(t, 0x20000000,  0x30000);
		kl_gen_add_flash(t, 0, 0x80000, 0x1000, K64_WRITE_LEN);
		kl_gen_add_flash(t, 0x80000, 0x80000, 0x1000, K64_WRITE_LEN);
		break;
	default:
		return false;
	}
	unsafe_enabled = false;
	target_add_commands(t, kinetis_cmd_list, t->driver);
	return true;
}

static bool
kl_gen_command(target *t, uint8_t cmd, uint32_t addr, const uint8_t data[8])
{
	uint8_t fstat;

	/* clear errors unconditionally, so we can start a new operation */
	target_mem_write8(t,FTFA_FSTAT,(FTFA_FSTAT_ACCERR | FTFA_FSTAT_FPVIOL));

	/* Wait for CCIF to be high */
	do {
		fstat = target_mem_read8(t, FTFA_FSTAT);
	} while (!(fstat & FTFA_FSTAT_CCIF));

	/* Write command to FCCOB */
	addr &= 0xffffff;
	addr |= (uint32_t)cmd << 24;
	target_mem_write32(t, FTFA_FCCOB_0, addr);
	if (data) {
		target_mem_write32(t, FTFA_FCCOB_1, *(uint32_t*)&data[0]);
		target_mem_write32(t, FTFA_FCCOB_2, *(uint32_t*)&data[4]);
	}

	/* Enable execution by clearing CCIF */
	target_mem_write8(t, FTFA_FSTAT, FTFA_FSTAT_CCIF);

	/* Wait for execution to complete */
	do {
		fstat = target_mem_read8(t, FTFA_FSTAT);
		/* Check ACCERR and FPVIOL are zero in FSTAT */
		if (fstat & (FTFA_FSTAT_ACCERR | FTFA_FSTAT_FPVIOL))
			return false;
	} while (!(fstat & FTFA_FSTAT_CCIF));

	return true;
}

static int kl_gen_flash_erase(struct target_flash *f, target_addr addr, size_t len)
{
	while (len) {
		if (kl_gen_command(f->t, FTFA_CMD_ERASE_SECTOR, addr, NULL)) {
			/* Different targets have different flash erase sizes */
			len -= f->blocksize; 
			addr += f->blocksize;
		} else {
			return 1;
		}
	}
	return 0;
}

#define FLASH_SECURITY_BYTE_ADDRESS 0x40C
#define FLASH_SECURITY_BYTE_UNSECURED 0xFE

static int kl_gen_flash_write(struct target_flash *f,
                              target_addr dest, const void *src, size_t len)
{
	/* Ensure we don't write something horrible over the security byte */
	if (!unsafe_enabled &&
	    (dest <= FLASH_SECURITY_BYTE_ADDRESS) &&
	    ((dest + len) > FLASH_SECURITY_BYTE_ADDRESS)) {
		((uint8_t*)src)[FLASH_SECURITY_BYTE_ADDRESS - dest] =
		    FLASH_SECURITY_BYTE_UNSECURED;
	}

	/* Determine write command based on the alignment. */
	uint8_t write_cmd;
	if (f->align == K64_WRITE_LEN) {
		write_cmd = FTFE_CMD_PROGRAM_PHRASE;		
	} else {
		write_cmd = FTFA_CMD_PROGRAM_LONGWORD;
	}
	
	while (len) {
		if (kl_gen_command(f->t, write_cmd, dest, src)) {
			len -= f->align;
			dest += f->align;
			src += f->align;
		} else {
			return 1;
		}
	}
	return 0;
}

static int kl_gen_flash_done(struct target_flash *f)
{

	if (unsafe_enabled)
		return 0;

	if (target_mem_read8(f->t, FLASH_SECURITY_BYTE_ADDRESS) ==
	    FLASH_SECURITY_BYTE_UNSECURED)
		return 0;

	/* Load the security byte based on the alignment (determine 8 byte phrases
	 * vs 4 byte phrases).
	 */
	if (f->align == 8) {
		uint32_t vals[2];
		vals[0] = target_mem_read32(f->t, FLASH_SECURITY_BYTE_ADDRESS-4);
		vals[1] = target_mem_read32(f->t, FLASH_SECURITY_BYTE_ADDRESS);
		vals[1] = (vals[1] & 0xffffff00) | FLASH_SECURITY_BYTE_UNSECURED;
		kl_gen_command(f->t, FTFE_CMD_PROGRAM_PHRASE,
					   FLASH_SECURITY_BYTE_ADDRESS - 4, (uint8_t*)vals);	
	} else {
		uint32_t val = target_mem_read32(f->t, FLASH_SECURITY_BYTE_ADDRESS);
		val = (val & 0xffffff00) | FLASH_SECURITY_BYTE_UNSECURED;
		kl_gen_command(f->t, FTFA_CMD_PROGRAM_LONGWORD,
					   FLASH_SECURITY_BYTE_ADDRESS, (uint8_t*)&val);	
	}

	return 0;
}

/*** Kinetis recovery mode using the MDM-AP ***/

/* Kinetis security bits are stored in regular flash, so it is possible
 * to enable protection by accident when flashing a bad binary.
 * a backdoor AP is provided which may allow a mass erase to recover the
 * device.  This provides a fake target to allow a monitor command interface
 */
#include "adiv5.h"

#define KINETIS_MDM_IDR_K22F 0x1c0000
#define KINETIS_MDM_IDR_KZ03 0x1c0020

static bool kinetis_mdm_cmd_erase_mass(target *t);

const struct command_s kinetis_mdm_cmd_list[] = {
	{"erase_mass", (cmd_handler)kinetis_mdm_cmd_erase_mass, "Erase entire flash memory"},
	{NULL, NULL, NULL}
};

bool nop_function(void)
{
	return true;
}

enum target_halt_reason mdm_halt_poll(target *t, target_addr *watch)
{
	(void)t; (void)watch;
	return TARGET_HALT_REQUEST;
}

void kinetis_mdm_probe(ADIv5_AP_t *ap)
{
	switch(ap->idr) {
	case KINETIS_MDM_IDR_KZ03:
	case KINETIS_MDM_IDR_K22F:
		break;
	default:
		return;
	}

	target *t = target_new();
	adiv5_ap_ref(ap);
	t->priv = ap;
	t->priv_free = (void*)adiv5_ap_unref;

	t->driver = "Kinetis Recovery (MDM-AP)";
	t->attach = (void*)nop_function;
	t->detach = (void*)nop_function;
	t->check_error = (void*)nop_function;
	t->mem_read = (void*)nop_function;
	t->mem_write = (void*)nop_function;
	t->regs_size = 4;
	t->regs_read = (void*)nop_function;
	t->regs_write = (void*)nop_function;
	t->reset = (void*)nop_function;
	t->halt_request = (void*)nop_function;
	t->halt_poll = mdm_halt_poll;
	t->halt_resume = (void*)nop_function;

	target_add_commands(t, kinetis_mdm_cmd_list, t->driver);
}

#define MDM_STATUS  ADIV5_AP_REG(0x00)
#define MDM_CONTROL ADIV5_AP_REG(0x04)

#define MDM_STATUS_MASS_ERASE_ACK (1 << 0)
#define MDM_STATUS_FLASH_READY (1 << 1)
#define MDM_STATUS_MASS_ERASE_ENABLED (1 << 5)

#define MDM_CONTROL_MASS_ERASE (1 << 0)

static bool kinetis_mdm_cmd_erase_mass(target *t)
{
	ADIv5_AP_t *ap = t->priv;

	uint32_t status, control;
	status = adiv5_ap_read(ap, MDM_STATUS);
	control = adiv5_ap_read(ap, MDM_CONTROL);
	tc_printf(t, "Requesting mass erase (status = 0x%"PRIx32")\n", status);

	if (!(status & MDM_STATUS_MASS_ERASE_ENABLED)) {
		tc_printf(t, "ERROR: Mass erase disabled!\n");
		return false;
	}

	if (!(status & MDM_STATUS_FLASH_READY)) {
		tc_printf(t, "ERROR: Flash not ready!\n");
		return false;
	}

	if (status & MDM_STATUS_MASS_ERASE_ACK) {
		tc_printf(t, "ERROR: Mass erase already in progress!\n");
		return false;
	}

	adiv5_ap_write(ap, MDM_CONTROL, MDM_CONTROL_MASS_ERASE);

	do {
		status = adiv5_ap_read(ap, MDM_STATUS);
	} while (!(status & MDM_STATUS_MASS_ERASE_ACK));
	tc_printf(t, "Mass erase acknowledged\n");

	do {
		control = adiv5_ap_read(ap, MDM_CONTROL);
	} while (!(control & MDM_CONTROL_MASS_ERASE));
	tc_printf(t, "Mass erase complete\n");

	return true;
}<|MERGE_RESOLUTION|>--- conflicted
+++ resolved
@@ -26,15 +26,11 @@
  *
  * Extended with support for KL02 family
  * 
-<<<<<<< HEAD
  * Extended with support for K64 family with info from K22P64M50SF4RM:
  * 		K22 Sub-Family Reference Manual
  * 
  * Extended with support for K64 family with info from K64P144M120SF5RM:
  * 		K64 Sub-Family Reference Manual, Rev. 2,
-=======
- * And KL27
->>>>>>> 04fbabb2
  */
 
 #include "general.h"
@@ -133,16 +129,16 @@
 	case 0x271:
 		switch((sdid>>16)&0x0f){
 			case 4:
-				t->driver = "KL27x32"; 
+				t->driver = "KL27x32";
 				target_add_ram(t, 0x1ffff800, 0x0800);
 				target_add_ram(t, 0x20000000, 0x1800);
-				kl_gen_add_flash(t, 0x00000000, 0x8000, 0x400);
+				kl_gen_add_flash(t, 0x00000000, 0x8000, 0x400, KL_WRITE_LEN);
 				break;
 			case 5:
-				t->driver = "KL27x64"; 
+				t->driver = "KL27x64";
 				target_add_ram(t, 0x1ffff000, 0x1000);
 				target_add_ram(t, 0x20000000, 0x3000);
-				kl_gen_add_flash(t, 0x00000000, 0x10000, 0x400);
+				kl_gen_add_flash(t, 0x00000000, 0x10000, 0x400, KL_WRITE_LEN);
 				break;
 			default:
 				return false;
